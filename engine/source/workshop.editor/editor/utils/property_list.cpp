// ================================================================================================
//  workshop
//  Copyright (C) 2021 Tim Leonard
// ================================================================================================
#include "workshop.editor/editor/utils/property_list.h"

#include "thirdparty/imgui/imgui.h"

#pragma optimize("", off)

namespace ws {

<<<<<<< HEAD
property_list::property_list(void* obj, reflect_class* reflection_class, asset_manager* ass_manager)
    : m_context(obj)
    , m_class(reflection_class)
    , m_asset_manager(ass_manager)
=======
property_list::property_list(void* obj, reflect_class* reflection_class, asset_database& ass_database)
    : m_context(obj)
    , m_class(reflection_class)
    , m_asset_database(ass_database)
>>>>>>> 146fa140
{
}

bool property_list::draw_edit(reflect_field* field, int& value, int min_value, int max_value)
{
    ImGuiSliderFlags flags = ImGuiSliderFlags_None;
    float step = 1.0f;
    if ((max_value - min_value) != 0.0f)
    {
        step = ((max_value - min_value) / 50.0f);
        flags = ImGuiSliderFlags_Logarithmic;
    }

    ImGui::SetNextItemWidth(ImGui::GetContentRegionAvail().x);
    return ImGui::DragInt("##", &value, step, min_value, max_value, "%d", flags);
}

bool property_list::draw_edit(reflect_field* field, float& value, float min_value, float max_value)
{
    ImGuiSliderFlags flags = ImGuiSliderFlags_None;
    float step = 1.0f;
    if ((max_value - min_value) != 0.0f)
    {
        step = ((max_value - min_value) / 50.0f);
        flags = ImGuiSliderFlags_Logarithmic;
    }

    ImGui::SetNextItemWidth(ImGui::GetContentRegionAvail().x);
    return ImGui::DragFloat("##", &value, step, min_value, max_value, "%.2f", flags);
};

bool property_list::draw_edit(reflect_field* field, vector3& value, float min_value, float max_value)
{
    ImGuiSliderFlags flags = ImGuiSliderFlags_None;
    float step = 1.0f;
    if ((max_value - min_value) != 0.0f)
    {
        step = ((max_value - min_value) / 50.0f);
        flags = ImGuiSliderFlags_Logarithmic;
    }

    float values[3] = { value.x, value.y, value.z };
    ImGui::SetNextItemWidth(ImGui::GetContentRegionAvail().x);
    bool ret = ImGui::DragFloat3("##", values, step, min_value, max_value, "%.2f", flags);
    value.x = values[0];
    value.y = values[1];
    value.z = values[2];

    return ret;
}

bool property_list::draw_edit(reflect_field* field, quat& value, float min_value, float max_value)
{
    ImGuiSliderFlags flags = ImGuiSliderFlags_None;
    float step = 1.0f;
    if ((max_value - min_value) != 0.0f)
    {
        step = ((max_value - min_value) / 50.0f);
    }

    vector3 euler_angle = value.to_euler();
    float values[3] = { math::degrees(euler_angle.x), math::degrees(euler_angle.y), math::degrees(euler_angle.z) };

    ImGui::SetNextItemWidth(ImGui::GetContentRegionAvail().x);
    bool ret = ImGui::DragFloat3("##", values, step, min_value, max_value, "%.2f deg", flags);

    value = quat::euler(vector3(math::radians(values[0]), math::radians(values[1]), math::radians(values[2])));

    return ret;
}

bool property_list::draw_edit(reflect_field* field, bool& value)
{
    ImGui::SetNextItemWidth(ImGui::GetContentRegionAvail().x);
    return ImGui::Checkbox("", &value);
}

bool property_list::draw_edit(reflect_field* field, color& value)
{
    ImGui::SetNextItemWidth(ImGui::GetContentRegionAvail().x);

    float values[4] = { value.r, value.g, value.b, value.a };
    
    bool ret = ImGui::ColorEdit4("", values, ImGuiColorEditFlags_NoLabel|ImGuiColorEditFlags_Float|ImGuiColorEditFlags_AlphaBar|ImGuiColorEditFlags_AlphaPreview);

    value.r = values[0];
    value.g = values[1];
    value.b = values[2];
    value.a = values[3];

    return ret;
}

bool property_list::draw_edit(reflect_field* field, std::string& value)
{
    ImGui::SetNextItemWidth(ImGui::GetContentRegionAvail().x);

    char buffer[2048];
    strncpy(buffer, value.c_str(), sizeof(buffer));

    bool ret = ImGui::InputText("", buffer, sizeof(buffer));
    value = buffer;

    return ret;
}

void property_list::draw_preview(const char* asset_path)
{
    ImColor frame_color = ImGui::GetStyleColorVec4(ImGuiCol_Border);

    ImVec2 preview_min = ImGui::GetCursorScreenPos();
    ImVec2 preview_max = ImVec2(
        preview_min.x + k_preview_size,
        preview_min.y + k_preview_size
    );

    ImVec2 thumbnail_min = ImVec2(
        preview_min.x + k_preview_padding,
        preview_min.y + k_preview_padding
    );
    ImVec2 thumbnail_max = ImVec2(
        preview_max.x - k_preview_padding,
        preview_max.y - k_preview_padding
    );

    ImGui::Dummy(ImVec2(k_preview_size, k_preview_size));

    asset_database_entry* entry = m_asset_database.get(asset_path);
    asset_database::thumbnail* thumb = m_asset_database.get_thumbnail(entry);
    if (thumb)
    {
        ImTextureID texture = thumb->thumbnail_texture.get();
        ImGui::GetWindowDrawList()->AddImage(texture, thumbnail_min, thumbnail_max, ImVec2(0, 0), ImVec2(1, 1), ImColor(1.0f, 1.0f, 1.0f, 0.5f));
    }
    else
    {
        ImGui::GetWindowDrawList()->AddRectFilled(thumbnail_min, thumbnail_max, ImColor(0.0f, 0.0f, 0.0f, 0.5f));
    }

    ImGui::GetWindowDrawList()->AddRect(preview_min, preview_max, frame_color);
}

bool property_list::draw_edit(reflect_field* field, asset_ptr<model>& value)
{
    ImGui::SetNextItemWidth(ImGui::GetContentRegionAvail().x);

    char buffer[2048];
    strncpy(buffer, value.get_path().c_str(), sizeof(buffer));

    bool ret = false;

    ImGui::InputText("", buffer, sizeof(buffer), ImGuiInputTextFlags_ReadOnly);
    draw_preview(value.get_path().c_str());

    if (ImGui::BeginDragDropTarget())
    {
        const ImGuiPayload* payload = ImGui::AcceptDragDropPayload("asset_model", ImGuiDragDropFlags_None);
        if (payload)
        {
            std::string asset_path((const char*)payload->Data, payload->DataSize);

            value = m_asset_manager->request_asset<model>(asset_path.c_str(), 0);

            ret = true;
        }
        ImGui::EndDragDropTarget();
    }

    return ret;
}

void property_list::draw()
{
    std::vector<reflect_field*> fields;

    // Grab the fields from the class and all its parents.
    reflect_class* collect_class = m_class;
    while (collect_class)
    {
        std::vector<reflect_field*> class_fields = collect_class->get_fields();
        fields.insert(fields.end(), class_fields.begin(), class_fields.end());
        collect_class = collect_class->get_parent();
    }

    if (ImGui::BeginTable("ObjectTable", 2, ImGuiTableFlags_Resizable| ImGuiTableFlags_BordersInnerV))
    {
        ImGui::TableSetupColumn("", ImGuiTableColumnFlags_WidthStretch, 0.5f);
        ImGui::TableSetupColumn("", ImGuiTableColumnFlags_WidthStretch, 0.5f);

        for (reflect_field* field : fields)
        {
            ImGui::TableNextRow();

            ImGui::TableNextColumn();
            ImGui::Text("%s", field->get_display_name());        
            if (ImGui::IsItemHovered())
            {
                ImGui::SetTooltip("%s", field->get_description());
            }

            ImGui::TableNextColumn();

            // All the edit types, we should probably abstract these somewhere.
            uint8_t* field_data = reinterpret_cast<uint8_t*>(m_context) + field->get_offset();

            bool modified = false;

            float min_value = 0.0f;
            float max_value = 0.0f;
            if (reflect_constraint_range* range = field->get_constraint<reflect_constraint_range>())
            {
                min_value = range->get_min();
                max_value = range->get_max();
            }


            ImGui::PushID(field->get_name());

            if (field->get_type_index() == typeid(int))
            {
                modified = draw_edit(field, *reinterpret_cast<int*>(field_data), static_cast<int>(min_value), static_cast<int>(max_value));
            }
            else if (field->get_type_index() == typeid(size_t))
            {
                int value = (int)*reinterpret_cast<size_t*>(field_data);
                modified = draw_edit(field, value, static_cast<int>(min_value), static_cast<int>(max_value));
                *reinterpret_cast<size_t*>(field_data) = value;
            }
            else if (field->get_type_index() == typeid(float))
            {
                modified = draw_edit(field, *reinterpret_cast<float*>(field_data), min_value, max_value);
            }
            else if (field->get_type_index() == typeid(bool))
            {
                modified = draw_edit(field, *reinterpret_cast<bool*>(field_data));
            }
            else if (field->get_type_index() == typeid(vector3))
            {
                modified = draw_edit(field, *reinterpret_cast<vector3*>(field_data), min_value, max_value);
            }
            else if (field->get_type_index() == typeid(quat))
            {
                modified = draw_edit(field, *reinterpret_cast<quat*>(field_data), min_value, max_value);
            }
            else if (field->get_type_index() == typeid(color))
            {
                modified = draw_edit(field, *reinterpret_cast<color*>(field_data));
            }
            else if (field->get_type_index() == typeid(std::string))
            {
                modified = draw_edit(field, *reinterpret_cast<std::string*>(field_data));
            }
            else if (field->get_type_index() == typeid(asset_ptr<model>))
            {
                modified = draw_edit(field, *reinterpret_cast<asset_ptr<model>*>(field_data));
            }
            else
            {
                ImGui::Text("Unsupported Edit Type");
            }

            if (modified)
            {
                on_modified.broadcast(field);
            }

            ImGui::PopID();
        }

        ImGui::EndTable();
    }
}

}; // namespace ws<|MERGE_RESOLUTION|>--- conflicted
+++ resolved
@@ -10,17 +10,11 @@
 
 namespace ws {
 
-<<<<<<< HEAD
-property_list::property_list(void* obj, reflect_class* reflection_class, asset_manager* ass_manager)
+property_list::property_list(void* obj, reflect_class* reflection_class, asset_manager* ass_manager, asset_database& ass_database)
     : m_context(obj)
     , m_class(reflection_class)
     , m_asset_manager(ass_manager)
-=======
-property_list::property_list(void* obj, reflect_class* reflection_class, asset_database& ass_database)
-    : m_context(obj)
-    , m_class(reflection_class)
     , m_asset_database(ass_database)
->>>>>>> 146fa140
 {
 }
 
