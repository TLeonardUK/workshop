--- conflicted
+++ resolved
@@ -43,11 +43,7 @@
 
             component_info& info = m_component_info.emplace_back();
             info.name = comp_class->get_display_name();
-<<<<<<< HEAD
-            info.property_list = std::make_unique<property_list>(comp, comp_class, &m_world->get_engine().get_asset_manager());
-=======
-            info.property_list = std::make_unique<property_list>(comp, comp_class, m_world->get_engine().get_asset_database());
->>>>>>> 146fa140
+            info.property_list = std::make_unique<property_list>(comp, comp_class, &m_world->get_engine().get_asset_manager(), m_world->get_engine().get_asset_database());
             info.component = comp;
             info.on_modified_delegate = info.property_list->on_modified.add_shared([this, &obj_manager, comp](reflect_field* field) {
                 obj_manager.component_edited(m_context, comp);
